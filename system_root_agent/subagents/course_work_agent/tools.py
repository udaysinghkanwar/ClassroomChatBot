"""
<<<<<<< HEAD
Course Work Information Tool

This module provides a tool for gathering course work from Google Classroom.
=======
Google Classroom Coursework Tool

This module provides a tool for gathering coursework (assignments) from Google Classroom.
>>>>>>> 79cfd106
"""
import os
from typing import Any, Dict, List

<<<<<<< HEAD
from google.auth.transport.requests import Request
from google.oauth2.credentials import Credentials
from googleapiclient.discovery import build
from googleapiclient.errors import HttpError

=======
import os
import time
from typing import Any, Dict, List, Optional

from google.auth.transport.requests import Request
from google.oauth2.credentials import Credentials
from google.oauth2 import service_account
from googleapiclient.discovery import build
from googleapiclient.errors import HttpError
>>>>>>> 79cfd106

def get_course_work() -> Dict[str, Any]:
    """
    Fetches all course work from Google Classroom courses.
    """
    try:
        service = _get_classroom_service()
        if not service:
            return {
                "status": "error",
                "error_message": "Failed to initialize Google Classroom API service.",
                "course_work": [],
                "total_count": 0,
                "courses_checked": [],
            }

<<<<<<< HEAD
=======
def get_course_work() -> Dict[str, Any]:
    """
    Fetches all coursework (assignments) from Google Classroom courses.
    
    Returns:
        Dict containing coursework data with structure:
        {
            "status": "success" | "error",
            "coursework": [...],
            "total_count": int,
            "courses_checked": [...],
            "error_message": str (if status is error)
        }
    """
    try:
        # Initialize the Classroom API service
        service = _get_classroom_service()
        if not service:
            return {
                "status": "error",
                "error_message": "Failed to initialize Google Classroom API service. Check authentication setup.",
                "coursework": [],
                "total_count": 0,
                "courses_checked": []
            }
        
        # Get all courses
>>>>>>> 79cfd106
        courses = _get_courses(service)
        if not courses:
            return {
                "status": "success",
<<<<<<< HEAD
                "course_work": [],
                "total_count": 0,
                "courses_checked": [],
                "message": "No courses found or no access to courses.",
            }

        all_course_work = []
        courses_checked = []
        for course in courses:
            course_id = course["id"]
            course_name = course.get("name", "Unknown Course")
            courses_checked.append({"id": course_id, "name": course_name})

            try:
                course_work_items = _get_course_coursework(service, course_id)
                all_course_work.extend(course_work_items)
            except HttpError as e:
                print(f"Error fetching course work for course {course_id}: {e}")
                continue

        return {
            "status": "success",
            "course_work": all_course_work,
            "total_count": len(all_course_work),
            "courses_checked": courses_checked,
            "message": f"Successfully fetched {len(all_course_work)} course work items from {len(courses_checked)} courses.",
        }

    except Exception as e:
        return {
            "status": "error",
            "error_message": f"An unexpected error occurred: {str(e)}",
            "course_work": [],
            "total_count": 0,
            "courses_checked": [],
=======
                "coursework": [],
                "total_count": 0,
                "courses_checked": [],
                "message": "No courses found or no access to courses."
            }
        
        # Get coursework from all courses
        all_coursework = []
        courses_checked = []
        
        for course in courses:
            course_id = course['id']
            course_name = course.get('name', 'Unknown Course')
            courses_checked.append({
                'id': course_id,
                'name': course_name
            })
            
            try:
                # Get coursework for this course
                coursework = _get_course_coursework(service, course_id)
                
                # Add course context to each coursework item
                for item in coursework:
                    item['courseId'] = course_id
                    item['courseName'] = course_name
                
                all_coursework.extend(coursework)
                
            except HttpError as e:
                # Log error but continue with other courses
                print(f"Error fetching coursework for course {course_id}: {e}")
                continue
        
        return {
            "status": "success",
            "coursework": all_coursework,
            "total_count": len(all_coursework),
            "courses_checked": courses_checked,
            "message": f"Successfully fetched {len(all_coursework)} coursework items from {len(courses_checked)} courses."
        }
        
    except Exception as e:
        return {
            "status": "error",
            "error_message": f"Unexpected error: {str(e)}",
            "coursework": [],
            "total_count": 0,
            "courses_checked": []
>>>>>>> 79cfd106
        }


def _get_classroom_service():
<<<<<<< HEAD
    """Initializes and returns the Google Classroom API service."""
    creds = None
    token_path = "token.json"
    
    if os.path.exists(token_path):
        creds = Credentials.from_authorized_user_file(
            token_path, 
            scopes=[
                'https://www.googleapis.com/auth/classroom.announcements.readonly',
                'https://www.googleapis.com/auth/classroom.courses.readonly',
                'https://www.googleapis.com/auth/classroom.student-submissions.me.readonly'
            ]
        )
    
    if not creds or not creds.valid:
        if creds and creds.expired and creds.refresh_token:
            creds.refresh(Request())
        else:
            # This indicates that the user needs to run authenticate.py
            return None
    
    try:
        service = build("classroom", "v1", credentials=creds)
        return service
    except Exception as e:
        print(f"Error building Classroom service: {e}")
=======
    """Initialize and return the Google Classroom API service."""
    try:
        # Try service account authentication first
        service_account_path = os.getenv('GOOGLE_SERVICE_ACCOUNT_PATH')
        if service_account_path and os.path.exists(service_account_path):
            credentials = service_account.Credentials.from_service_account_file(
                service_account_path,
                scopes=[
                    'https://www.googleapis.com/auth/classroom.coursework.readonly',
                    'https://www.googleapis.com/auth/classroom.courses.readonly'
                ]
            )
        else:
            # Try OAuth2 credentials
            creds = None
            token_path = os.getenv('GOOGLE_TOKEN_PATH', 'token.json')
            
            if os.path.exists(token_path):
                creds = Credentials.from_authorized_user_file(token_path, 
                    [
                        'https://www.googleapis.com/auth/classroom.coursework.readonly',
                        'https://www.googleapis.com/auth/classroom.courses.readonly'
                    ])
            
            if not creds or not creds.valid:
                if creds and creds.expired and creds.refresh_token:
                    creds.refresh(Request())
                else:
                    return None
            
            credentials = creds
        
        service = build('classroom', 'v1', credentials=credentials)
        return service
        
    except Exception as e:
        print(f"Error initializing Classroom service: {e}")
>>>>>>> 79cfd106
        return None


def _get_courses(service) -> List[Dict[str, Any]]:
<<<<<<< HEAD
    """Fetches all courses."""
    courses = []
    page_token = None
    while True:
        response = service.courses().list(pageToken=page_token, pageSize=100).execute()
        courses.extend(response.get("courses", []))
        page_token = response.get("nextPageToken")
        if not page_token:
            break
    return courses


def _get_course_coursework(service, course_id: str) -> List[Dict[str, Any]]:
    """Fetches all course work for a specific course."""
    course_work = []
    page_token = None
    while True:
        response = (
            service.courses()
            .courseWork()
            .list(courseId=course_id, pageToken=page_token, pageSize=100)
            .execute()
        )
        course_work.extend(response.get("courseWork", []))
        page_token = response.get("nextPageToken")
        if not page_token:
            break
    return course_work
=======
    """Get all courses the user has access to."""
    try:
        courses = []
        page_token = None
        
        while True:
            response = service.courses().list(
                pageToken=page_token,
                pageSize=100
            ).execute()
            
            courses.extend(response.get('courses', []))
            page_token = response.get('nextPageToken')
            
            if not page_token:
                break
        
        return courses
        
    except HttpError as e:
        print(f"Error fetching courses: {e}")
        return []


def _get_course_coursework(service, course_id: str) -> List[Dict[str, Any]]:
    """Get all coursework (assignments) for a specific course."""
    try:
        coursework = []
        page_token = None
        
        while True:
            response = service.courses().courseWork().list(
                courseId=course_id,
                pageToken=page_token,
                pageSize=100
            ).execute()
            
            coursework.extend(response.get('courseWork', []))
            page_token = response.get('nextPageToken')
            
            if not page_token:
                break
        
        return coursework
        
    except HttpError as e:
        print(f"Error fetching coursework for course {course_id}: {e}")
        return []
>>>>>>> 79cfd106
<|MERGE_RESOLUTION|>--- conflicted
+++ resolved
@@ -1,24 +1,10 @@
 """
-<<<<<<< HEAD
 Course Work Information Tool
-
-This module provides a tool for gathering course work from Google Classroom.
-=======
 Google Classroom Coursework Tool
 
 This module provides a tool for gathering coursework (assignments) from Google Classroom.
->>>>>>> 79cfd106
 """
-import os
-from typing import Any, Dict, List
 
-<<<<<<< HEAD
-from google.auth.transport.requests import Request
-from google.oauth2.credentials import Credentials
-from googleapiclient.discovery import build
-from googleapiclient.errors import HttpError
-
-=======
 import os
 import time
 from typing import Any, Dict, List, Optional
@@ -28,25 +14,8 @@
 from google.oauth2 import service_account
 from googleapiclient.discovery import build
 from googleapiclient.errors import HttpError
->>>>>>> 79cfd106
 
-def get_course_work() -> Dict[str, Any]:
-    """
-    Fetches all course work from Google Classroom courses.
-    """
-    try:
-        service = _get_classroom_service()
-        if not service:
-            return {
-                "status": "error",
-                "error_message": "Failed to initialize Google Classroom API service.",
-                "course_work": [],
-                "total_count": 0,
-                "courses_checked": [],
-            }
 
-<<<<<<< HEAD
-=======
 def get_course_work() -> Dict[str, Any]:
     """
     Fetches all coursework (assignments) from Google Classroom courses.
@@ -74,48 +43,10 @@
             }
         
         # Get all courses
->>>>>>> 79cfd106
         courses = _get_courses(service)
         if not courses:
             return {
                 "status": "success",
-<<<<<<< HEAD
-                "course_work": [],
-                "total_count": 0,
-                "courses_checked": [],
-                "message": "No courses found or no access to courses.",
-            }
-
-        all_course_work = []
-        courses_checked = []
-        for course in courses:
-            course_id = course["id"]
-            course_name = course.get("name", "Unknown Course")
-            courses_checked.append({"id": course_id, "name": course_name})
-
-            try:
-                course_work_items = _get_course_coursework(service, course_id)
-                all_course_work.extend(course_work_items)
-            except HttpError as e:
-                print(f"Error fetching course work for course {course_id}: {e}")
-                continue
-
-        return {
-            "status": "success",
-            "course_work": all_course_work,
-            "total_count": len(all_course_work),
-            "courses_checked": courses_checked,
-            "message": f"Successfully fetched {len(all_course_work)} course work items from {len(courses_checked)} courses.",
-        }
-
-    except Exception as e:
-        return {
-            "status": "error",
-            "error_message": f"An unexpected error occurred: {str(e)}",
-            "course_work": [],
-            "total_count": 0,
-            "courses_checked": [],
-=======
                 "coursework": [],
                 "total_count": 0,
                 "courses_checked": [],
@@ -165,39 +96,10 @@
             "coursework": [],
             "total_count": 0,
             "courses_checked": []
->>>>>>> 79cfd106
         }
 
 
 def _get_classroom_service():
-<<<<<<< HEAD
-    """Initializes and returns the Google Classroom API service."""
-    creds = None
-    token_path = "token.json"
-    
-    if os.path.exists(token_path):
-        creds = Credentials.from_authorized_user_file(
-            token_path, 
-            scopes=[
-                'https://www.googleapis.com/auth/classroom.announcements.readonly',
-                'https://www.googleapis.com/auth/classroom.courses.readonly',
-                'https://www.googleapis.com/auth/classroom.student-submissions.me.readonly'
-            ]
-        )
-    
-    if not creds or not creds.valid:
-        if creds and creds.expired and creds.refresh_token:
-            creds.refresh(Request())
-        else:
-            # This indicates that the user needs to run authenticate.py
-            return None
-    
-    try:
-        service = build("classroom", "v1", credentials=creds)
-        return service
-    except Exception as e:
-        print(f"Error building Classroom service: {e}")
-=======
     """Initialize and return the Google Classroom API service."""
     try:
         # Try service account authentication first
@@ -235,41 +137,10 @@
         
     except Exception as e:
         print(f"Error initializing Classroom service: {e}")
->>>>>>> 79cfd106
         return None
 
 
 def _get_courses(service) -> List[Dict[str, Any]]:
-<<<<<<< HEAD
-    """Fetches all courses."""
-    courses = []
-    page_token = None
-    while True:
-        response = service.courses().list(pageToken=page_token, pageSize=100).execute()
-        courses.extend(response.get("courses", []))
-        page_token = response.get("nextPageToken")
-        if not page_token:
-            break
-    return courses
-
-
-def _get_course_coursework(service, course_id: str) -> List[Dict[str, Any]]:
-    """Fetches all course work for a specific course."""
-    course_work = []
-    page_token = None
-    while True:
-        response = (
-            service.courses()
-            .courseWork()
-            .list(courseId=course_id, pageToken=page_token, pageSize=100)
-            .execute()
-        )
-        course_work.extend(response.get("courseWork", []))
-        page_token = response.get("nextPageToken")
-        if not page_token:
-            break
-    return course_work
-=======
     """Get all courses the user has access to."""
     try:
         courses = []
@@ -317,5 +188,4 @@
         
     except HttpError as e:
         print(f"Error fetching coursework for course {course_id}: {e}")
-        return []
->>>>>>> 79cfd106
+        return []